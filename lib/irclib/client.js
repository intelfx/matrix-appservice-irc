--- conflicted
+++ resolved
@@ -395,14 +395,9 @@
     return defer.promise;
 };
 
-<<<<<<< HEAD
-function joinChannel(bridgedClient, channel) {
+function joinChannel(bridgedClient, channel, attemptCount) {
+    attemptCount = attemptCount || 1;
     if (!bridgedClient.unsafeClient) {
-=======
-var joinChannel = function(self, channel, attemptCount) {
-    attemptCount = attemptCount || 1;
-    if (!self.unsafeClient) {
->>>>>>> f2f50ed5
         return q.reject("No client");
     }
     if (Object.keys(bridgedClient.unsafeClient.chans).indexOf(channel) !== -1) {
@@ -460,12 +455,8 @@
                 "Timed out trying to join %s - trying again.", channel
             );
             // try joining again.
-<<<<<<< HEAD
-            joinChannel(bridgedClient, channel).done(function(s) {
-=======
             attemptCount += 1;
-            joinChannel(self, channel, attemptCount).done(function(s) {
->>>>>>> f2f50ed5
+            joinChannel(bridgedClient, channel, attemptCount).done(function(s) {
                 defer.resolve(s);
             }, function(e) {
                 defer.reject(e);
