{
  "name": "matrix-appservice-irc",
  "version": "0.13.0",
  "description": "An IRC Bridge for Matrix",
  "main": "app.js",
  "bin": "./bin/matrix-appservice-irc",
  "engines": {
    "node": ">=6.9"
  },
  "scripts": {
    "postinstall": "npm run build",
    "build": "tsc --project ./tsconfig.json",
    "test": "BLUEBIRD_DEBUG=1 node --max_old_space_size=3072 node_modules/jasmine/bin/jasmine.js --stop-on-failure=true",
    "lint": "eslint -c .eslintrc --max-warnings 0 src/**/*.ts",
    "check": "npm test && npm run lint",
    "ci-test": "node --max_old_space_size=3072 node_modules/nyc/bin/nyc.js --report text jasmine",
    "ci": "npm run lint && npm run ci-test"
  },
  "repository": {
    "type": "git",
    "url": "https://github.com/matrix-org/matrix-appservice-irc.git"
  },
  "author": "",
  "license": "Apache-2.0",
  "bugs": {
    "url": "https://github.com/matrix-org/matrix-appservice-irc/issues"
  },
  "dependencies": {
    "bluebird": "^3.1.1",
    "escape-string-regexp": "^2.0.0",
    "extend": "^2.0.0",
    "he": "^1.1.1",
    "iconv": "^2.3.4",
    "irc": "matrix-org/node-irc#matrix-irc-bridge",
    "js-yaml": "^3.2.7",
    "matrix-appservice-bridge": "^1.11.1",
    "matrix-lastactive": "^0.1.2",
    "nedb": "^1.1.2",
    "nopt": "^3.0.1",
    "pg": "^7.12.1",
    "quick-lru": "^4.0.1",
    "request": "^2.54.0",
    "request-promise-native": "^1.0.8",
    "sanitize-html": "^1.6.1",
    "winston": "^2.4.2",
    "winston-daily-rotate-file": "^3.2.1"
  },
  "devDependencies": {
<<<<<<< HEAD
    "@sentry/node": "^5.9.0",
=======
    "@types/express": "^4.17.2",
>>>>>>> 66efd34d
    "@types/extend": "^3.0.1",
    "@types/bluebird": "^3.5.27",
    "@types/he": "^1.1.0",
    "@types/nedb": "^1.8.9",
    "@types/nopt": "^3.0.29",
    "@types/pg": "^7.11.1",
    "@types/sanitize-html": "^1.20.2",
    "@typescript-eslint/eslint-plugin": "^2.2.0",
    "@typescript-eslint/parser": "^2.2.0",
    "eslint": "^5.16.0",
    "jasmine": "^3.1.0",
    "matrix-appservice": "^0.4.1",
    "nyc": "^14.1.1",
    "proxyquire": "^1.4.0",
    "typescript": "^3.6.3",
    "prom-client": "^11.5.3"
  }
}<|MERGE_RESOLUTION|>--- conflicted
+++ resolved
@@ -43,14 +43,11 @@
     "request-promise-native": "^1.0.8",
     "sanitize-html": "^1.6.1",
     "winston": "^2.4.2",
-    "winston-daily-rotate-file": "^3.2.1"
+    "winston-daily-rotate-file": "^3.2.1",
+    "@sentry/node": "^5.9.0"
   },
   "devDependencies": {
-<<<<<<< HEAD
-    "@sentry/node": "^5.9.0",
-=======
     "@types/express": "^4.17.2",
->>>>>>> 66efd34d
     "@types/extend": "^3.0.1",
     "@types/bluebird": "^3.5.27",
     "@types/he": "^1.1.0",
