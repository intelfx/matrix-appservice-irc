/*
 * This module provides python-like logging capabilities using winston.
 */

const winston = require("winston");
require('winston-daily-rotate-file');

let loggerConfig = {
    level: "debug", //debug|info|warn|error
    logfile: undefined, // path to file
    errfile: undefined, // path to file
    toConsole: true, // make a console logger
    maxFiles: 5,
    verbose: false
};

const loggers = {
    // name_of_logger: Logger
};
let loggerTransports; // from config

<<<<<<< HEAD
const timestampFn = function() {
    return new Date().toISOString().replace(/T/, ' ').replace(/\..+/, '');
};
const formatterFn = function(opts) {
    return opts.timestamp() + ' ' +
    opts.level.toUpperCase() + ':' +
    (opts.meta && opts.meta.loggerName ? opts.meta.loggerName : "") + ' ' +
    (opts.meta && opts.meta.reqId ? ("[" + opts.meta.reqId + "] ") : "") +
    (opts.meta && opts.meta.dir ? opts.meta.dir : "") +
    (undefined !== opts.message ? opts.message : '');
};

var makeTransports = function() {
=======
const UNCAUGHT_EXCEPTION_ERRCODE = 101;

const makeTransports = function() {
    var timestampFn = function() {
        return new Date().toISOString().replace(/T/, ' ').replace(/\..+/, '');
    };
    var formatterFn = function(opts) {
        return opts.timestamp() + ' ' +
        opts.level.toUpperCase() + ':' +
        (opts.meta && opts.meta.loggerName ? opts.meta.loggerName : "") + ' ' +
        (opts.meta && opts.meta.reqId ? ("[" + opts.meta.reqId + "] ") : "") +
        (opts.meta && opts.meta.dir ? opts.meta.dir : "") +
        (undefined !== opts.message ? opts.message : '');
    };
>>>>>>> 83d2446d

    var transports = [];
    if (loggerConfig.toConsole) {
        transports.push(new (winston.transports.Console)({
            json: false,
            name: "console",
            timestamp: timestampFn,
            formatter: formatterFn,
            level: loggerConfig.level
        }));
    }
    if (loggerConfig.logfile) {
        transports.push(new (winston.transports.DailyRotateFile)({
            filename: loggerConfig.logfile,
            json: false,
            name: "logfile",
            level: loggerConfig.level,
            timestamp: timestampFn,
            formatter: formatterFn,
            maxFiles: loggerConfig.maxFiles,
            datePattern: "YYYY-MM-DD",
            tailable: true
        }));
    }
    if (loggerConfig.errfile) {
        transports.push(new (winston.transports.DailyRotateFile)({
            filename: loggerConfig.errfile,
            json: false,
            name: "errorfile",
            level: "error",
            timestamp: timestampFn,
            formatter: formatterFn,
            maxFiles: loggerConfig.maxFiles,
            datePattern: "YYYY-MM-DD",
            tailable: true
        }));
    }
    // by default, EventEmitters will whine if you set more than 10 listeners on
    // them. The 'transport' is an emitter which the loggers listen for errors
    // from. Since we have > 10 files (each with their own logger), we get
    // warnings. Set the max listeners to unlimited to suppress the warning.
    transports.forEach(function(transport) {
        transport.setMaxListeners(0);
    });
    return transports;
};

const createLogger = function(nameOfLogger) {
    // lazily load the transports if one wasn't set from configure()
    if (!loggerTransports) {
        loggerTransports = makeTransports();
    }

    return new (winston.Logger)({
        transports: loggerTransports,
        // winston doesn't support getting the logger category from the
        // formatting function, which is a shame. Instead, write a rewriter
        // which sets the 'meta' info for the logged message with the loggerName
        rewriters: [
            function(level, msg, meta) {
                if (!meta) { meta = {}; }
                meta.loggerName = nameOfLogger;
                return meta;
            }
        ]
    });
};

module.exports = {
    /*
     * Obtain a logger by name, creating one if necessary.
     */
    get: function(nameOfLogger) {
        if (loggers[nameOfLogger]) {
            return loggers[nameOfLogger];
        }
        var logger = createLogger(nameOfLogger);
        loggers[nameOfLogger] = logger;
        logger.logErr = function(e) {
            logger.error("Error: %s", JSON.stringify(e));
            if (e.stack) {
                logger.error(e.stack);
            }
        };
        return logger;
    },

    /*
     * Configure how loggers should be created.
     */
    configure: function(opts) {
        if (!opts) {
            return;
        }
        loggerConfig = opts;
        loggerTransports = makeTransports();
        // reconfigure any existing loggers. They may have been lazily loaded
        // with the default config, which is now being overwritten by this
        // configure() call.
        Object.keys(loggers).forEach(function(loggerName) {
            var existingLogger = loggers[loggerName];
            // remove each individual transport
            var transportNames = ["logfile", "console", "errorfile"];
            transportNames.forEach(function(tname) {
                if (existingLogger.transports[tname]) {
                    existingLogger.remove(tname);
                }
            });
            // apply the new transports
            loggerTransports.forEach(function(transport) {
                existingLogger.add(transport, undefined, true);
            });
        });
    },

    isVerbose: function() {
        return loggerConfig.verbose;
    },

    newRequestLogger: function(baseLogger, requestId, isFromIrc) {
        var decorate = function(fn, args) {
            var newArgs = [];
            // don't slice this; screws v8 optimisations apparently
            for (var i = 0; i < args.length; i++) {
                newArgs.push(args[i]);
            }
            // add a piece of metadata to the log line, with the request ID.
            newArgs[args.length] = {
                reqId: requestId,
                dir: (isFromIrc ? "[I->M] " : "[M->I] ")
            };
            fn.apply(baseLogger, newArgs);
        };

        return {
            debug: function() { decorate(baseLogger.debug, arguments); },
            info: function() { decorate(baseLogger.info, arguments); },
            warn: function() { decorate(baseLogger.warn, arguments); },
            error: function() { decorate(baseLogger.error, arguments); },
            log: function() { decorate(baseLogger.log, arguments); }
        };
    },

    setUncaughtExceptionLogger: function(exceptionLogger) {
        process.on("uncaughtException", function(e) {
            // Log to stderr first and foremost, to avoid any chance of us missing a flush.
            console.error("FATAL EXCEPTION");
            console.error(e && e.stack ? e.stack : String(e));

            // Log to winston handlers afterwards, if we can.
            exceptionLogger.error("FATAL EXCEPTION");
            if (e && e.stack) {
                exceptionLogger.error(e.stack);
            }
            else {
                exceptionLogger.error(e);
            }

            // We exit with UNCAUGHT_EXCEPTION_ERRCODE to ensure that the poor
            // developers debugging the bridge can identify where it exploded.

            // There have been issues where winston has failed to log the last
            // few lines before quitting, which I suspect is due to it not flushing.
            // Since we know we're going to die at this point, log something else
            // and forcibly flush all the transports before exiting.
            exceptionLogger.error("Terminating (exitcode=1)", function(err) {
                var numFlushes = 0;
                var numFlushed = 0;
                Object.keys(exceptionLogger.transports).forEach(function(k) {
                    if (exceptionLogger.transports[k]._stream) {
                        numFlushes += 1;
                        exceptionLogger.transports[k]._stream.once("finish", function() {
                            numFlushed += 1;
                            if (numFlushes === numFlushed) {
                                process.exit(UNCAUGHT_EXCEPTION_ERRCODE);
                            }
                        });
                        exceptionLogger.transports[k]._stream.on("error", function() {
                            // swallow
                        });
                        exceptionLogger.transports[k]._stream.end();
                    }
                });
                if (numFlushes === 0) {
                    process.exit(UNCAUGHT_EXCEPTION_ERRCODE);
                }
            });
        });
    },

    timestampFn,
    formatterFn,
};<|MERGE_RESOLUTION|>--- conflicted
+++ resolved
@@ -19,7 +19,8 @@
 };
 let loggerTransports; // from config
 
-<<<<<<< HEAD
+const UNCAUGHT_EXCEPTION_ERRCODE = 101;
+
 const timestampFn = function() {
     return new Date().toISOString().replace(/T/, ' ').replace(/\..+/, '');
 };
@@ -33,22 +34,6 @@
 };
 
 var makeTransports = function() {
-=======
-const UNCAUGHT_EXCEPTION_ERRCODE = 101;
-
-const makeTransports = function() {
-    var timestampFn = function() {
-        return new Date().toISOString().replace(/T/, ' ').replace(/\..+/, '');
-    };
-    var formatterFn = function(opts) {
-        return opts.timestamp() + ' ' +
-        opts.level.toUpperCase() + ':' +
-        (opts.meta && opts.meta.loggerName ? opts.meta.loggerName : "") + ' ' +
-        (opts.meta && opts.meta.reqId ? ("[" + opts.meta.reqId + "] ") : "") +
-        (opts.meta && opts.meta.dir ? opts.meta.dir : "") +
-        (undefined !== opts.message ? opts.message : '');
-    };
->>>>>>> 83d2446d
 
     var transports = [];
     if (loggerConfig.toConsole) {
