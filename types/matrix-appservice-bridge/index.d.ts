--- conflicted
+++ resolved
@@ -46,19 +46,6 @@
         matrix?: null|MatrixRoom; // <nullable> The matrix room, if applicable.
         remote?: null|RemoteRoom; // <nullable> The remote room, if applicable.
         data?: null|any; // <nullable> Information about this mapping, which may be an empty.
-<<<<<<< HEAD
-    }
-
-    export class PrometheusMetrics {
-        addCollector(cb: () => void): void;
-        addCounter(opts: { name: string; help: string; labels: string[]; }): import("prom-client").Counter
-        addTimer(opts: { name: string; help: string; labels: string[]; }): import("prom-client").Histogram;
-        addGauge(arg0: { name: string; help: string; labels: string[]; }): import("prom-client").Gauge;
-    }
-
-    class AgeCounters {
-        constructor(buckets?: string[]);
-        bump (ageInSec: number): void;
     }
 
     export class AppserviceBot {
@@ -73,25 +60,6 @@
         public name: string;
         public topic: string;
         public _extras : any;
-
-=======
-    }
-
-    export class PrometheusMetrics {
-        addCollector(cb: () => void): void;
-        addCounter(opts: { name: string; help: string; labels: string[]; }): import("prom-client").Counter
-        addTimer(opts: { name: string; help: string; labels: string[]; }): import("prom-client").Histogram;
-        addGauge(arg0: { name: string; help: string; labels: string[]; }): import("prom-client").Gauge;
-    }
-
-    class AgeCounters {
-        constructor(buckets?: string[]);
-        bump (ageInSec: number): void;
-    }
-
-    export class AppserviceBot {
-        getJoinedRooms(): Promise<string[]>;
-        getClient(): JsClient;
     }
 
     export class MatrixRoom {
@@ -99,8 +67,6 @@
         public name: string;
         public topic: string;
         public _extras : any;
-
->>>>>>> d3ceca7f
         constructor (roomId: string, data?: object);
         deserialize(data: object): void;
         get(key: string): unknown;
@@ -201,12 +167,9 @@
     }
 
     export class Intent {
-<<<<<<< HEAD
         leave(roomId: string): Promise<void>;
         setPowerLevel(roomId: string, userId: string, level: number | undefined): Promise<void>;
         getStateEvent(roomId: string, type: string): Promise<any>;
-=======
->>>>>>> d3ceca7f
         getProfileInfo(userId: string, type?: "displayname"|"avatar_url", useCache?: boolean): Promise<{displayname: string|null, avatar_url: string|null}>;
         setPresence(presence: string): Promise<void>;
         sendMessage(roomId: string, content: any): Promise<void>;
@@ -231,11 +194,8 @@
     }
 
     export class JsClient {
-<<<<<<< HEAD
         setRoomDirectoryVisibilityAppService(networkId: string, roomId: string, state: string): Promise<void>
         sendStateEvent(roomId: string, type: string, content: any, key: string): Promise<void>;
-=======
->>>>>>> d3ceca7f
         credentials: {
             userId: string;
         };
